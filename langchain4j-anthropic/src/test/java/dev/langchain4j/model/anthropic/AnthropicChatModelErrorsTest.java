package dev.langchain4j.model.anthropic;

import static dev.langchain4j.data.message.UserMessage.userMessage;
import static dev.langchain4j.model.anthropic.AnthropicChatModelName.CLAUDE_3_5_HAIKU_20241022;
import static org.assertj.core.api.Assertions.assertThat;
import static org.assertj.core.api.Assertions.assertThatExceptionOfType;

import dev.langchain4j.model.anthropic.internal.client.AnthropicHttpException;
import dev.langchain4j.model.chat.ChatModel;
import dev.langchain4j.model.chat.request.ChatRequest;
import io.ktor.http.HttpStatusCode;
import java.time.Duration;
import java.util.Random;
import me.kpavlov.aimocks.anthropic.MockAnthropic;
import org.junit.jupiter.api.BeforeEach;
import org.junit.jupiter.api.Test;
import org.junit.jupiter.api.parallel.Execution;
import org.junit.jupiter.api.parallel.ExecutionMode;
import org.junit.jupiter.params.ParameterizedTest;
import org.junit.jupiter.params.provider.CsvSource;

@Execution(ExecutionMode.CONCURRENT)
class AnthropicChatModelErrorsTest {

    private static final MockAnthropic MOCK = new MockAnthropic(0, true);

<<<<<<< HEAD
    public static final Duration TIMEOUT = Duration.ofSeconds(2);

    private static final ChatLanguageModel model = AnthropicChatModel.builder()
=======
    private static final ChatModel model = AnthropicChatModel.builder()
>>>>>>> 47bdd6c2
            .apiKey("dummy-key")
            .baseUrl(MOCK.baseUrl() + "/v1")
            .modelName(CLAUDE_3_5_HAIKU_20241022)
            .maxTokens(20)
            .timeout(TIMEOUT)
            .logRequests(true)
            .logResponses(true)
            .build();

    private double seed;

    @BeforeEach
    void setUp() {
        seed = new Random().nextDouble(0.0, 1.0);
    }

    /**
     * See <a href="https://docs.anthropic.com/en/api/errors#http-errors">Anthropic HTTP errors</a>
     */
    @ParameterizedTest
    @CsvSource({
        "400, invalid_request_error",
        "401, authentication_error",
        "403, permission_error",
        "404, not_found_error",
        "413, request_too_large",
        "429, rate_limit_error",
        "500, api_error",
        "529, overloaded_error",
    })
    void should_handle_error_response(int httpStatusCode, String type) {
        final var question = "What is the number: " + seed;
        final var message = "Error with seed: " + seed;

        // language=json
        final var responseBody =
                """
                        {
                          "type": "error",
                          "error": {
                            "type": "%s",
                            "message": "%s"
                          }
                        }
                        """
                        .formatted(type, message);

        MOCK.messages(req -> {
                    req.userMessageContains(question);
                })
                .respondsError(res -> {
                    res.setBody(responseBody);
                    res.setHttpStatus(HttpStatusCode.Companion.fromValue(httpStatusCode));
                });

        // when-then
        assertThatExceptionOfType(AnthropicHttpException.class)
                // when
                .isThrownBy(() -> model.chat(
                        ChatRequest.builder().messages(userMessage(question)).build()))
                .satisfies(ex -> {
                    assertThat(ex.statusCode()).as("statusCode").isEqualTo(httpStatusCode);
                    assertThat(ex.getMessage())
                            .as("message")
                            .isEqualTo(responseBody); // not sure, if returning full body is right
                });
    }

    @Test
    void should_handle_timeout() {
        // given
        final var question = "Simulate timeout " + System.currentTimeMillis();
        MOCK.messages(req -> {
                    req.userMessageContains(question);
                })
                .responds(res -> {
                    res.delayMillis(TIMEOUT.plusMillis(200).toMillis());
                    res.assistantContent("You should never see this");
                });

        // when-then
        final var chatRequest =
                ChatRequest.builder().messages(userMessage(question)).build();

        assertThatExceptionOfType(RuntimeException.class)
                // when
                .isThrownBy(() -> model.chat(chatRequest))
                .withMessageContaining("timeout");
    }
}<|MERGE_RESOLUTION|>--- conflicted
+++ resolved
@@ -24,13 +24,9 @@
 
     private static final MockAnthropic MOCK = new MockAnthropic(0, true);
 
-<<<<<<< HEAD
     public static final Duration TIMEOUT = Duration.ofSeconds(2);
-
-    private static final ChatLanguageModel model = AnthropicChatModel.builder()
-=======
+  
     private static final ChatModel model = AnthropicChatModel.builder()
->>>>>>> 47bdd6c2
             .apiKey("dummy-key")
             .baseUrl(MOCK.baseUrl() + "/v1")
             .modelName(CLAUDE_3_5_HAIKU_20241022)
